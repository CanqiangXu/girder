--- conflicted
+++ resolved
@@ -13,26 +13,16 @@
 basepython = python2.7
 commands = pytest \
            --tb=long \
-<<<<<<< HEAD
            --junit-xml="build/test/results/pytest-2.7.xml" \
-           --drop-db=never \
            --cov-append \
+           --keep-db \
            {posargs}
-=======
-           --junit-xml="{env:CIRCLE_WORKING_DIRECTORY}/girder/build/test/artifacts/pytest-2.7.xml" \
-           --keep-db
->>>>>>> 1fc0b239
 
 [testenv:circleci-py35]
 basepython = python3.5
 commands = pytest \
            --tb=long \
-<<<<<<< HEAD
            --junit-xml="build/test/results/pytest-3.5.xml" \
-           --drop-db=never \
            --cov-append \
-            {posargs}
-=======
-           --junit-xml="{env:CIRCLE_WORKING_DIRECTORY}/girder/build/test/artifacts/pytest-3.5.xml" \
-           --keep-db
->>>>>>> 1fc0b239
+           --keep-db \
+            {posargs}