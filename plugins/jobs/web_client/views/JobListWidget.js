--- conflicted
+++ resolved
@@ -93,13 +93,7 @@
         this.collection.sortDir = settings.sortDir || SORT_DESC;
         this.collection.pageLimit = settings.pageLimit || this.collection.pageLimit;
 
-<<<<<<< HEAD
-        this.collection
-            .on('g:changed', this._onDataChange, this)
-            .on('add', this._onDataChange, this);
-=======
-        this.listenTo(this.collection, 'update reset', this._renderData);
->>>>>>> 4a8b4485
+        this.listenTo(this.collection, 'update reset', this._onDataChange);
 
         this._fetchWithFilter();
 
@@ -233,15 +227,11 @@
         return this;
     },
 
-<<<<<<< HEAD
     _onDataChange: function () {
         this.jobCheckedStates = {};
         this._renderData();
     },
 
-    _renderData: function () {
-        if (!this.jobs.length) {
-=======
     _renderData: function () {
         if (!this.$('.g-main-content').length) {
             // Do nothing until render has been called
@@ -249,7 +239,6 @@
         }
 
         if (this.collection.isEmpty()) {
->>>>>>> 4a8b4485
             this.$('.g-main-content,.g-job-pagination').hide();
             this.$('.g-no-job-record').show();
             return;
@@ -260,11 +249,7 @@
 
         if (this.currentView === 'list') {
             this.$('.g-main-content').html(JobListTemplate({
-<<<<<<< HEAD
-                jobs: this.jobs,
-=======
                 jobs: this.collection.toArray(),
->>>>>>> 4a8b4485
                 showHeader: this.showHeader,
                 columns: this.columns,
                 columnEnum: this.columnEnum,
@@ -275,29 +260,18 @@
                 DATE_SECOND: DATE_SECOND,
                 jobCheckedStates: this.jobCheckedStates,
                 jobHighlightStates: this.jobHighlightStates,
-                allJobChecked: this.allJobChecked,
-                anyJobChecked: this.anyJobChecked
+                anyJobChecked: this.anyJobChecked,
+                allJobChecked: this.allJobChecked
             }));
         }
 
-<<<<<<< HEAD
-        if (this.currentView === 'timing-history' || this.currentView === 'time') {
-            this.jobGraphWidget.update(this.jobs);
-        }
-
-=======
->>>>>>> 4a8b4485
         if (this.showPaging) {
             this.paginateWidget.setElement(this.$('.g-job-pagination')).render();
         }
     },
 
     _statusChange: function (event) {
-<<<<<<< HEAD
-        let job = _.find(this.jobs, job => job.get('_id') === event.data._id);
-=======
         let job = this.collection.get(event.data._id);
->>>>>>> 4a8b4485
         if (!job) {
             return;
         }
