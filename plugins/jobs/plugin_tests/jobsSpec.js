/* globals girderTest, describe, expect, it, runs, waitsFor  */

girderTest.addCoveredScripts([
    '/clients/web/static/built/plugins/jobs/plugin.min.js'
]);

girderTest.importStylesheet(
    '/static/built/plugins/jobs/plugin.min.css'
);

girder.events.trigger('g:appload.before');
var app = new girder.views.App({
    el: 'body',
    parentView: null
});
girder.events.trigger('g:appload.after');

$(function () {
    describe('Unit test the job detail widget.', function () {
        it('Show a job detail widget.', function () {
            waitsFor('app to render', function () {
                return $('#g-app-body-container').length > 0;
            });

            runs(function () {
                var jobInfo = {
                    _id: 'foo',
                    title: 'My batch job',
                    status: girder.plugins.jobs.JobStatus.INACTIVE,
                    log: ['Hello world\n', 'goodbye world'],
                    updated: '2015-01-12T12:00:12Z',
                    created: '2015-01-12T12:00:00Z',
                    when: '2015-01-12T12:00:00Z',
                    timestamps: [{
                        status: girder.plugins.jobs.JobStatus.QUEUED,
                        time: '2015-01-12T12:00:02Z'
                    }, {
                        status: girder.plugins.jobs.JobStatus.RUNNING,
                        time: '2015-01-12T12:00:03Z'
                    }, {
                        status: girder.plugins.jobs.JobStatus.SUCCESS,
                        time: '2015-01-12T12:00:12Z'
                    }]
                };

<<<<<<< HEAD
                new girder.plugins.jobs.views.JobDetailsWidget({
                    el: $('#g-app-body-container'),
                    job: job,
                    parentView: app
                }).render();
=======
                // mock fetch to simulate fetching a job
                var oldFetch = girder.plugins.jobs.models.JobModel.prototype.fetch;
                girder.plugins.jobs.models.JobModel.prototype.fetch = function () {
                    this.set(jobInfo);
                    this.trigger('g:fetched');
                };

                girder.router.navigate('job/foo', {trigger: true});
                girder.plugins.jobs.models.JobModel.prototype.fetch = oldFetch;
>>>>>>> 211d165b

                expect($('.g-monospace-viewer[property="kwargs"]').length).toBe(0);
                expect($('.g-monospace-viewer[property="log"]').text()).toBe(jobInfo.log.join(''));
                expect($('.g-job-info-value[property="_id"]').text()).toBe(jobInfo._id);
                expect($('.g-job-info-value[property="title"]').text()).toBe(jobInfo.title);
                expect($('.g-job-info-value[property="when"]').text()).toContain('January 12, 2015');
                expect($('.g-job-status-badge').text()).toContain('Inactive');

                expect($('.g-timeline-segment').length).toBe(3);
                expect($('.g-timeline-point').length).toBe(4);
                expect($('.g-timeline-start-label').text()).toBe('0 s');
                expect($('.g-timeline-end-label').text()).toBe('12 s');
                expect($('.g-timeline-point')[3].className).toContain('g-job-color-success');

                // Make sure view change happens when notification is sent for this job
                girder.utilities.eventStream.trigger('g:event.job_status', {
                    data: {
                        _id: 'foo',
                        status: girder.plugins.jobs.JobStatus.SUCCESS
                    }
                });

                expect($('.g-job-status-badge').text()).toContain('Success');

                // Make sure view change only happens for the currently viewed job
                girder.utilities.eventStream.trigger('g:event.job_status', {
                    data: {
                        _id: 'bar',
                        status: girder.plugins.jobs.JobStatus.QUEUED
                    }
                });

                expect($('.g-job-status-badge').text()).toContain('Success');

                // Test log output events
                girder.utilities.eventStream.trigger('g:event.job_log', {
                    data: {
                        _id: 'foo',
                        overwrite: true,
                        text: 'overwritten log'
                    }
                });
                expect($('.g-monospace-viewer[property="log"]').text()).toBe('overwritten log');

                girder.utilities.eventStream.trigger('g:event.job_log', {
                    data: {
                        _id: 'foo',
                        overwrite: false,
                        text: '<script type="text/javascript">xss probe!</script>'
                    }
                });

                expect($('.g-monospace-viewer[property="log"]').text()).toBe(
                    'overwritten log<script type="text/javascript">xss probe!</script>');
            });
        });
    });

    describe('Unit test the job list widget.', function () {
        it('Show a job list widget.', function () {
            var jobs, rows;

            runs(function () {
                jobs = _.map([1, 2, 3], function (i) {
                    return new girder.plugins.jobs.models.JobModel({
                        _id: 'foo' + i,
                        title: 'My batch job ' + i,
                        status: i,
                        updated: '2015-01-12T12:00:0' + i,
                        created: '2015-01-12T12:00:0' + i,
                        when: '2015-01-12T12:00:0' + i
                    });
                });

                var widget = new girder.plugins.jobs.views.JobListWidget({
                    el: $('#g-app-body-container'),
                    filter: {},
                    parentView: app
                }).render();

                expect($('.g-jobs-list-table>tbody>tr').length).toBe(0);

                // Add the jobs to the collection
                widget.collection.add(jobs);
            });

            waitsFor(function () {
                return $('.g-jobs-list-table>tbody>tr').length === 3;
            }, 'job list to auto-reload when collection is updated');

            runs(function () {
                // Make sure we are in reverse chronological order
                rows = $('.g-jobs-list-table>tbody>tr');
                expect($(rows[0]).text()).toContain('My batch job 3');
                expect($(rows[0]).text()).toContain('Success');
                expect($(rows[1]).text()).toContain('My batch job 2');
                expect($(rows[1]).text()).toContain('Running');
                expect($(rows[2]).text()).toContain('My batch job 1');
                expect($(rows[2]).text()).toContain('Queued');

                // Simulate an SSE notification that changes a job status
                girder.utilities.eventStream.trigger('g:event.job_status', {
                    data: _.extend({}, jobs[0].attributes, {
                        status: 4
                    })
                });
            });

            // Table row should update automatically
            waitsFor(function () {
                return $('td.g-job-status-cell', rows[2]).text() === 'Error';
            });
        });
    });
});<|MERGE_RESOLUTION|>--- conflicted
+++ resolved
@@ -43,13 +43,6 @@
                     }]
                 };
 
-<<<<<<< HEAD
-                new girder.plugins.jobs.views.JobDetailsWidget({
-                    el: $('#g-app-body-container'),
-                    job: job,
-                    parentView: app
-                }).render();
-=======
                 // mock fetch to simulate fetching a job
                 var oldFetch = girder.plugins.jobs.models.JobModel.prototype.fetch;
                 girder.plugins.jobs.models.JobModel.prototype.fetch = function () {
@@ -59,7 +52,6 @@
 
                 girder.router.navigate('job/foo', {trigger: true});
                 girder.plugins.jobs.models.JobModel.prototype.fetch = oldFetch;
->>>>>>> 211d165b
 
                 expect($('.g-monospace-viewer[property="kwargs"]').length).toBe(0);
                 expect($('.g-monospace-viewer[property="log"]').text()).toBe(jobInfo.log.join(''));
