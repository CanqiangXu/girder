#g-assetstore-accordion.panel-group
  .panel.panel-default
    .panel-heading(data-toggle="collapse",
        data-parent="#g-assetstore-accordion",
        data-target="#g-create-fs-tab")
      .panel-title
        a
          i.icon-hdd
          span Create new #[b Filesystem] assetstore
    #g-create-fs-tab.panel-collapse.collapse
      .panel-body
        p.
          This type of assetstore will store files in a directory on the
          local filesystem, using content-addressed storage to ensure that
          data is never duplicated on disk. Just specify the root directory
          that files will be stored under.
        p.
          If the specified root directory does not already exist, the server
          will attempt to create it.
        form#g-new-fs-form(role="form")
          .form-group
            label.control-label(for="g-new-fs-name") Assetstore name
            input#g-new-fs-name.input-sm.form-control(type="text", placeholder="Name")
          .form-group
            label.control-label(for="g-new-fs-root") Root directory
            input#g-new-fs-root.input-sm.form-control(
              type="text", placeholder="Root directory")
          p#g-new-fs-error.g-validation-failed-message
          input.g-new-assetstore-submit.btn.btn-sm.btn-primary(type="submit", value="Create")

  .panel.panel-default
    .panel-heading(data-toggle="collapse",
        data-parent="#g-assetstore-accordion",
        data-target="#g-create-gridfs-tab")
      .panel-title
        a
          i.icon-leaf
          span Create new #[b GridFS] assetstore
    #g-create-gridfs-tab.panel-collapse.collapse
      .panel-body
        p.
          This type of assetstore uses
          MongoDB's #[a(target="_blank", href="http://docs.mongodb.org/manual/core/gridfs/") GridFS]
          storage engine. The files should be stored in a separate database
          from the rest of the server's information to avoid locking issues.
        form#g-new-gridfs-form(role="form")
          .form-group
            label.control-label(for="g-new-gridfs-name") Assetstore name
            input#g-new-gridfs-name.input-sm.form-control(type="text", placeholder="Name")
          .form-group
            label.control-label(for="g-new-gridfs-db") Database name
            input#g-new-gridfs-db.input-sm.form-control(
              type="text", placeholder="Database name")
          .form-group
            label.control-label(for="g-new-gridfs-mongohost") Mongo Host URI
            input#g-new-gridfs-mongohost.input-sm.form-control(
                type="text", placeholder="Mongo host uri (defaults to the main Girder database)",
                title="The URI is of the form mongodb://[username:password@]host1[:port1][,host2[:port2],...[,hostN[:portN]]][/[database][?options]]")
          .form-group
            label.control-label(for="g-new-gridfs-replicaset") Replica Set
            input#g-new-gridfs-replicaset.input-sm.form-control(
                type="text", placeholder="Replica set name (blank if not using a replica set)")
          .checkbox
            label(title="If the Mongo Host supports sharding, this requests that the database support sharding and shards the GridFS collection using an appropriate index.")
              input#g-new-gridfs-shard-auto(type="checkbox")
              | Shard collection
          p#g-new-gridfs-error.g-validation-failed-message
          input.g-new-assetstore-submit.btn.btn-sm.btn-primary(type="submit", value="Create")

  .panel.panel-default
    .panel-heading(data-toggle="collapse",
        data-parent="#g-assetstore-accordion",
        data-target="#g-create-s3-tab")
      .panel-title
        a
          i.icon-upload-cloud
          span Create new #[b Amazon S3] assetstore
    #g-create-s3-tab.panel-collapse.collapse
      .panel-body
        p.
          This type of assetstore keeps files in
          an #[a(target="_blank", href="http://aws.amazon.com/s3/") Amazon S3]
          bucket. The service defaults to s3.amazonaws.com. You can specify an
          alternate service, including an optional protocol and port using the
          form [http[s]://](service domain)[:(port)].
        form#g-new-s3-form(role="form")
          .form-group
            label.control-label(for="g-new-s3-name") Assetstore name
            input#g-new-s3-name.input-sm.form-control(type="text", placeholder="Name")
          .form-group
            label.control-label(for="g-new-s3-bucket") S3 bucket name
            input#g-new-s3-bucket.input-sm.form-control(type="text", placeholder="Bucket")
          .form-group
            label.control-label(for="g-new-s3-prefix") Path prefix (optional)
            input#g-new-s3-prefix.input-sm.form-control(type="text", placeholder="Prefix")
          .form-group
            label.control-label(for="g-new-s3-access-key-id") Access key ID
            input#g-new-s3-access-key-id.input-sm.form-control(type="text", placeholder="Access key ID")
          .form-group
            label.control-label(for="g-new-s3-secret") Secret access key
            input#g-new-s3-secret.input-sm.form-control(type="text", placeholder="Secret access key")
          .form-group
            label.control-label(for="g-new-s3-service") Service
<<<<<<< HEAD
            input.input-sm.form-control#g-new-s3-service(type="text", placeholder="default: s3.amazonaws.com")
          .form-group
            label.control-label(for="g-new-s3-region") Region
            input.input-sm.form-control#g-new-s3-region(type="text", placeholder="default: us-east-1")
=======
            input#g-new-s3-service.input-sm.form-control(type="text", placeholder="Service name")
>>>>>>> 831b690a
          .checkbox
            label
              input#g-new-s3-readonly(type="checkbox")
              | Read only
          p#g-new-s3-error.g-validation-failed-message
          input.g-new-assetstore-submit.btn.btn-sm.btn-primary(type="submit", value="Create")<|MERGE_RESOLUTION|>--- conflicted
+++ resolved
@@ -101,14 +101,10 @@
             input#g-new-s3-secret.input-sm.form-control(type="text", placeholder="Secret access key")
           .form-group
             label.control-label(for="g-new-s3-service") Service
-<<<<<<< HEAD
-            input.input-sm.form-control#g-new-s3-service(type="text", placeholder="default: s3.amazonaws.com")
+            input#g-new-s3-service.input-sm.form-control(type="text", placeholder="default: s3.amazonaws.com")
           .form-group
             label.control-label(for="g-new-s3-region") Region
-            input.input-sm.form-control#g-new-s3-region(type="text", placeholder="default: us-east-1")
-=======
-            input#g-new-s3-service.input-sm.form-control(type="text", placeholder="Service name")
->>>>>>> 831b690a
+            input#g-new-s3-region.input-sm.form-control(type="text", placeholder="default: us-east-1")
           .checkbox
             label
               input#g-new-s3-readonly(type="checkbox")
