--- conflicted
+++ resolved
@@ -15,13 +15,9 @@
           ul.g-checked-actions-menu.dropdown-menu(role="menu")
 
       .g-folder-header-buttons
-<<<<<<< HEAD
-        if (type == 'folder')
+        if (type === 'folder')
           button.g-folder-info-button.btn.btn-sm.btn-info(title="Show folder info")
             i.icon-info
-=======
-        if (type === 'folder')
->>>>>>> 7b2cc258
           if (level >= AccessType.WRITE)
             button.g-upload-here-button.btn.btn-sm.btn-success(title="Upload here")
               i.icon-upload
