language: cpp
services: mongodb
compiler:
    - clang
before_install:
    - sudo apt-get install npm
    - "mongo --eval 'db.runCommand({setParameter: 1, textSearchEnabled: true})' admin"
install:
    - sudo pip install -r requirements.txt
    - sudo pip install pep8 coverage
    - sudo python setup.py install
    - npm install -g grunt grunt-cli
    - npm install
script:
    - mkdir _build
    - cd _build
    - cmake -D PYTHON_COVERAGE:BOOL=ON ..
<<<<<<< HEAD
    - ctest -VV -S ../cmake/travis_build.cmake
    - ctest -V -S ../cmake/travis_submit.cmake
=======
    - ctest -V -S ../cmake/travis_continuous.cmake
>>>>>>> d376af39
    - cd ..
    - git fetch --unshallow
deploy:
    provider: heroku
    buildpack: https://github.com/ddollar/heroku-buildpack-multi.git
    strategy: git
    api_key:
        secure: RflKHQjdjo4dpebNUGHJrAi4cOchQPtKiA5q9W0iXJ09T2Ad/gZhJqwPN/MKzPb2JTRZzxrVBergjAeTjxcaVbNh97JnC+NBa77A5VFhCDELB2sN/zwjmxpiTtTgDtD8N2MOQcLoc7T8x0TRhk2pANQB3ztrvy+oDX+mq5SbuuU=
    app: girder-test
    on:
        repo: girder/girder
        branch: master<|MERGE_RESOLUTION|>--- conflicted
+++ resolved
@@ -15,12 +15,7 @@
     - mkdir _build
     - cd _build
     - cmake -D PYTHON_COVERAGE:BOOL=ON ..
-<<<<<<< HEAD
-    - ctest -VV -S ../cmake/travis_build.cmake
-    - ctest -V -S ../cmake/travis_submit.cmake
-=======
-    - ctest -V -S ../cmake/travis_continuous.cmake
->>>>>>> d376af39
+    - ctest -VV -S ../cmake/travis_continuous.cmake
     - cd ..
     - git fetch --unshallow
 deploy:
