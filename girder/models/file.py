--- conflicted
+++ resolved
@@ -23,16 +23,10 @@
 import six
 
 from .model_base import Model, AccessControlledModel
-<<<<<<< HEAD
 from girder import auditLogger, events
-from girder.constants import AccessType, CoreEventHandler
-from girder.exceptions import ValidationException
-=======
-from girder import events
 from girder.constants import AccessType, CoreEventHandler, SettingKey
 from girder.exceptions import FilePathException, ValidationException
 from girder.models.setting import Setting
->>>>>>> 5d855a1a
 from girder.utility import acl_mixin
 from girder.utility import path as path_util
 
