--- conflicted
+++ resolved
@@ -20,11 +20,7 @@
 import datetime
 import string
 
-<<<<<<< HEAD
-from girder.constants import AccessType, TokenScope
-=======
-from girder.constants import AccessType, TerminalColor
->>>>>>> b662be86
+from girder.constants import AccessType, TerminalColor, TokenScope
 from .model_base import AccessControlledModel
 
 try:
