# -*- coding: utf-8 -*-
from collections import OrderedDict

import cherrypy
from bson import ObjectId
import re
import six

from girder.constants import GIRDER_ROUTE_ID, PRODUCTION_MODE
from girder.exceptions import ValidationException
from girder.utility import setting_utilities


class SettingKey(object):
    """
    Core settings should be enumerated here by a set of constants corresponding
    to sensible strings.
    """

    ADD_TO_GROUP_POLICY = 'core.add_to_group_policy'
    API_KEYS = 'core.api_keys'
    BANNER_COLOR = 'core.banner_color'
    BRAND_NAME = 'core.brand_name'
    COLLECTION_CREATE_POLICY = 'core.collection_create_policy'
    CONTACT_EMAIL_ADDRESS = 'core.contact_email_address'
    COOKIE_LIFETIME = 'core.cookie_lifetime'
    CORS_ALLOW_HEADERS = 'core.cors.allow_headers'
    CORS_ALLOW_METHODS = 'core.cors.allow_methods'
    CORS_ALLOW_ORIGIN = 'core.cors.allow_origin'
    CORS_EXPOSE_HEADERS = 'core.cors.expose_headers'
    EMAIL_FROM_ADDRESS = 'core.email_from_address'
    EMAIL_HOST = 'core.email_host'
    EMAIL_VERIFICATION = 'core.email_verification'
    ENABLE_NOTIFICATION_STREAM = 'core.enable_notification_stream'
    ENABLE_PASSWORD_LOGIN = 'core.enable_password_login'
    GIRDER_MOUNT_INFORMATION = 'core.girder_mount_information'
    PRIVACY_NOTICE = 'core.privacy_notice'
    REGISTRATION_POLICY = 'core.registration_policy'
    ROUTE_TABLE = 'core.route_table'
    SERVER_ROOT = 'core.server_root'
    SMTP_ENCRYPTION = 'core.smtp.encryption'
    SMTP_HOST = 'core.smtp_host'
    SMTP_PASSWORD = 'core.smtp.password'
    SMTP_PORT = 'core.smtp.port'
    SMTP_USERNAME = 'core.smtp.username'
    UPLOAD_MINIMUM_CHUNK_SIZE = 'core.upload_minimum_chunk_size'
    USER_DEFAULT_FOLDERS = 'core.user_default_folders'


class SettingDefault(object):
    """
    Core settings that have a default should be enumerated here with the
    SettingKey.
    """

    defaults = {
        SettingKey.ADD_TO_GROUP_POLICY: 'never',
        SettingKey.API_KEYS: True,
        SettingKey.BANNER_COLOR: '#3F3B3B',
        SettingKey.BRAND_NAME: 'Girder',
        SettingKey.COLLECTION_CREATE_POLICY: {
            'open': False,
            'groups': [],
            'users': []
        },
        SettingKey.CONTACT_EMAIL_ADDRESS: 'kitware@kitware.com',
        SettingKey.COOKIE_LIFETIME: 180,
        # These headers are necessary to allow the web server to work with just
        # changes to the CORS origin
        SettingKey.CORS_ALLOW_HEADERS:
            'Accept-Encoding, Authorization, Content-Disposition, '
            'Content-Type, Cookie, Girder-Authorization, Girder-OTP, Girder-Token',
        SettingKey.CORS_ALLOW_METHODS: 'GET, POST, PUT, HEAD, DELETE',
        SettingKey.CORS_ALLOW_ORIGIN: '',
        SettingKey.CORS_EXPOSE_HEADERS: 'Girder-Total-Count',
        # An apache server using reverse proxy would also need
        #  X-Requested-With, X-Forwarded-Server, X-Forwarded-For,
        #  X-Forwarded-Host, Remote-Addr
        SettingKey.EMAIL_FROM_ADDRESS: 'Girder <no-reply@girder.org>',
        # SettingKey.EMAIL_HOST is provided by a function
        SettingKey.EMAIL_VERIFICATION: 'disabled',
        SettingKey.ENABLE_NOTIFICATION_STREAM: True,
        SettingKey.ENABLE_PASSWORD_LOGIN: True,
        SettingKey.GIRDER_MOUNT_INFORMATION: None,
        SettingKey.PRIVACY_NOTICE: 'https://www.kitware.com/privacy',
        SettingKey.REGISTRATION_POLICY: 'open',
        # SettingKey.ROUTE_TABLE is provided by a function
        SettingKey.SERVER_ROOT: '',
        SettingKey.SMTP_ENCRYPTION: 'none',
        SettingKey.SMTP_HOST: 'localhost',
        SettingKey.SMTP_PASSWORD: '',
        SettingKey.SMTP_PORT: 25,
        SettingKey.SMTP_USERNAME: '',
        SettingKey.UPLOAD_MINIMUM_CHUNK_SIZE: 1024 * 1024 * 5,
        SettingKey.USER_DEFAULT_FOLDERS: 'public_private'
    }

    @staticmethod
    @setting_utilities.default(SettingKey.EMAIL_HOST)
    def _defaultEmailHost():
        if cherrypy.request and cherrypy.request.local and cherrypy.request.local.name:
            host = '%s://%s' % (cherrypy.request.scheme, cherrypy.request.local.name)
            if cherrypy.request.local.port != 80:
                host += ':%d' % cherrypy.request.local.port
            return host

    @staticmethod
    @setting_utilities.default(SettingKey.ROUTE_TABLE)
    def _defaultRouteTable():
        return {
            GIRDER_ROUTE_ID: '/'
        }

<<<<<<< HEAD
    @staticmethod
    @setting_utilities.default(SettingKey.SECURE_COOKIE)
    def _defaultSecureCookie():
        return config.getServerMode() == PRODUCTION_MODE

=======
>>>>>>> 5de05f52

class SettingValidator(object):
    @staticmethod
    @setting_utilities.validator(SettingKey.ADD_TO_GROUP_POLICY)
    def _validateAddToGroupPolicy(doc):
        doc['value'] = doc['value'].lower()
        if doc['value'] not in ('never', 'noadmin', 'nomod', 'yesadmin', 'yesmod', ''):
            raise ValidationException(
                'Add to group policy must be one of "never", "noadmin", '
                '"nomod", "yesadmin", or "yesmod".', 'value')

    @staticmethod
    @setting_utilities.validator(SettingKey.API_KEYS)
    def _validateApiKeys(doc):
        if not isinstance(doc['value'], bool):
            raise ValidationException('API key setting must be boolean.', 'value')

    @staticmethod
    @setting_utilities.validator(SettingKey.BANNER_COLOR)
    def _validateBannerColor(doc):
        if not doc['value']:
            raise ValidationException('The banner color may not be empty', 'value')
        elif not (re.match(r'^#[0-9A-Fa-f]{6}$', doc['value'])):
            raise ValidationException('The banner color must be a hex color triplet', 'value')

    @staticmethod
    @setting_utilities.validator(SettingKey.BRAND_NAME)
    def _validateBrandName(doc):
        if not doc['value']:
            raise ValidationException('The brand name may not be empty', 'value')

    @staticmethod
    @setting_utilities.validator(SettingKey.COLLECTION_CREATE_POLICY)
    def _validateCollectionCreatePolicy(doc):
        from girder.models.group import Group
        from girder.models.user import User

        value = doc['value']

        if not isinstance(value, dict):
            raise ValidationException('Collection creation policy must be a JSON object.', 'value')

        for i, groupId in enumerate(value.get('groups', ())):
            Group().load(groupId, force=True, exc=True)
            value['groups'][i] = ObjectId(value['groups'][i])

        for i, userId in enumerate(value.get('users', ())):
            User().load(userId, force=True, exc=True)
            value['users'][i] = ObjectId(value['users'][i])

        value['open'] = value.get('open', False)

    @staticmethod
    @setting_utilities.validator(SettingKey.CONTACT_EMAIL_ADDRESS)
    def _validateContactEmailAddress(doc):
        # This is typically used within an RFC 6068 "mailto:" scheme, so no display name is allowed
        from girder.utility.mail_utils import validateEmailAddress
        if not validateEmailAddress(doc['value']):
            raise ValidationException(
                'Contact email address must be a valid email address.', 'value')

    @staticmethod
    @setting_utilities.validator(SettingKey.COOKIE_LIFETIME)
    def _validateCookieLifetime(doc):
        try:
            doc['value'] = int(doc['value'])
            if doc['value'] > 0:
                return
        except ValueError:
            pass  # We want to raise the ValidationException
        raise ValidationException('Cookie lifetime must be an integer > 0.', 'value')

    @staticmethod
    @setting_utilities.validator(SettingKey.CORS_ALLOW_HEADERS)
    def _validateCorsAllowHeaders(doc):
        if isinstance(doc['value'], six.string_types):
            headers = doc['value'].replace(',', ' ').strip().split()
            # remove duplicates
            headers = list(OrderedDict.fromkeys(headers))
            doc['value'] = ', '.join(headers)
            return
        raise ValidationException(
            'Allowed headers must be a comma-separated list or an empty string.', 'value')

    @staticmethod
    @setting_utilities.validator(SettingKey.CORS_ALLOW_METHODS)
    def _validateCorsAllowMethods(doc):
        if isinstance(doc['value'], six.string_types):
            methods = doc['value'].replace(',', ' ').strip().upper().split()
            # remove duplicates
            methods = list(OrderedDict.fromkeys(methods))
            doc['value'] = ', '.join(methods)
            return
        raise ValidationException(
            'Allowed methods must be a comma-separated list or an empty string.', 'value')

    @staticmethod
    @setting_utilities.validator(SettingKey.CORS_ALLOW_ORIGIN)
    def _validateCorsAllowOrigin(doc):
        if isinstance(doc['value'], six.string_types):
            origins = doc['value'].replace(',', ' ').strip().split()
            origins = [origin.rstrip('/') for origin in origins]
            # remove duplicates
            origins = list(OrderedDict.fromkeys(origins))
            doc['value'] = ', '.join(origins)
            return
        raise ValidationException(
            'Allowed origin must be a comma-separated list of base urls or * or an empty string.',
            'value')

    @staticmethod
    @setting_utilities.validator(SettingKey.CORS_EXPOSE_HEADERS)
    def _validateCorsExposeHeaders(doc):
        if not isinstance(doc['value'], six.string_types):
            raise ValidationException('CORS exposed headers must be a string', 'value')

    @staticmethod
    @setting_utilities.validator(SettingKey.EMAIL_FROM_ADDRESS)
    def _validateEmailFromAddress(doc):
        # mail_utils.validateEmailAddress cannot be used here, as RFC 5322 allows this to accept an
        # an address which includes a display name too
        if not doc['value']:
            raise ValidationException('Email from address must not be blank.', 'value')

    @staticmethod
    @setting_utilities.validator(SettingKey.EMAIL_HOST)
    def _validateEmailHost(doc):
        if isinstance(doc['value'], six.string_types):
            doc['value'] = doc['value'].strip()
            return
        raise ValidationException('Email host must be a string.', 'value')

    @staticmethod
    @setting_utilities.validator(SettingKey.EMAIL_VERIFICATION)
    def _validateEmailVerification(doc):
        doc['value'] = doc['value'].lower()
        if doc['value'] not in ('required', 'optional', 'disabled'):
            raise ValidationException(
                'Email verification must be "required", "optional", or "disabled".', 'value')

    @staticmethod
    @setting_utilities.validator(SettingKey.ENABLE_NOTIFICATION_STREAM)
    def _validateEnableNotificationStream(doc):
        if not isinstance(doc['value'], bool):
            raise ValidationException('Enable notification stream option must be boolean.', 'value')

    @staticmethod
    @setting_utilities.validator(SettingKey.ENABLE_PASSWORD_LOGIN)
    def _validateEnablePasswordLogin(doc):
        if not isinstance(doc['value'], bool):
            raise ValidationException('Enable password login setting must be boolean.', 'value')

    @staticmethod
    @setting_utilities.validator(SettingKey.GIRDER_MOUNT_INFORMATION)
    def _validateGirderMountInformation(doc):
        value = doc['value']
        if not isinstance(value, dict) or 'path' not in value:
            raise ValidationException(
                'Girder mount information must be a dict with the "path" key.', 'value')

    @staticmethod
    @setting_utilities.validator(SettingKey.PRIVACY_NOTICE)
    def _validatePrivacyNotice(doc):
        if not doc['value']:
            raise ValidationException('The privacy notice link may not be empty', 'value')

    @staticmethod
    @setting_utilities.validator(SettingKey.REGISTRATION_POLICY)
    def _validateRegistrationPolicy(doc):
        doc['value'] = doc['value'].lower()
        if doc['value'] not in ('open', 'closed', 'approve'):
            raise ValidationException(
                'Registration policy must be "open", "closed", or "approve".', 'value')

    @staticmethod
    @setting_utilities.validator(SettingKey.ROUTE_TABLE)
    def _validateRouteTable(doc):
        nonEmptyRoutes = [route for route in doc['value'].values() if route]
        if GIRDER_ROUTE_ID not in doc['value'] or not doc['value'][GIRDER_ROUTE_ID]:
            raise ValidationException('Girder root must be routable.', 'value')

        for key in doc['value']:
            if (doc['value'][key] and not doc['value'][key].startswith('/')):
                raise ValidationException('Routes must begin with a forward slash.', 'value')

        if len(nonEmptyRoutes) > len(set(nonEmptyRoutes)):
            raise ValidationException('Routes must be unique.', 'value')

    @staticmethod
    @setting_utilities.validator(SettingKey.SERVER_ROOT)
    def _validateServerRoot(doc):
        val = doc['value']
        if val and not val.startswith('http://') and not val.startswith('https://'):
            raise ValidationException('Server root must start with http:// or https://.', 'value')

    @staticmethod
    @setting_utilities.validator(SettingKey.SMTP_ENCRYPTION)
    def _validateSmtpEncryption(doc):
        if not doc['value'] in ['none', 'starttls', 'ssl']:
            raise ValidationException(
                'SMTP encryption must be one of "none", "starttls", or "ssl".', 'value')

    @staticmethod
    @setting_utilities.validator(SettingKey.SMTP_HOST)
    def _validateSmtpHost(doc):
        if not doc['value']:
            raise ValidationException('SMTP host must not be blank.', 'value')

    @staticmethod
    @setting_utilities.validator(SettingKey.SMTP_PASSWORD)
    def _validateSmtpPassword(doc):
        if not isinstance(doc['value'], six.string_types):
            raise ValidationException('SMTP password must be a string', 'value')

    @staticmethod
    @setting_utilities.validator(SettingKey.SMTP_PORT)
    def _validateSmtpPort(doc):
        try:
            doc['value'] = int(doc['value'])
            if doc['value'] > 0:
                return
        except ValueError:
            pass  # We want to raise the ValidationException
        raise ValidationException('SMTP port must be an integer > 0.', 'value')

    @staticmethod
    @setting_utilities.validator(SettingKey.SMTP_USERNAME)
    def _validateSmtpUsername(doc):
        if not isinstance(doc['value'], six.string_types):
            raise ValidationException('SMTP username must be a string', 'value')

    @staticmethod
    @setting_utilities.validator(SettingKey.UPLOAD_MINIMUM_CHUNK_SIZE)
    def _validateUploadMinimumChunkSize(doc):
        try:
            doc['value'] = int(doc['value'])
            if doc['value'] >= 0:
                return
        except ValueError:
            pass  # We want to raise the ValidationException
        raise ValidationException('Upload minimum chunk size must be an integer >= 0.', 'value')

    @staticmethod
    @setting_utilities.validator(SettingKey.USER_DEFAULT_FOLDERS)
    def _validateUserDefaultFolders(doc):
        if doc['value'] not in ('public_private', 'none'):
            raise ValidationException(
                'User default folders must be either "public_private" or "none".', 'value')<|MERGE_RESOLUTION|>--- conflicted
+++ resolved
@@ -111,14 +111,6 @@
             GIRDER_ROUTE_ID: '/'
         }
 
-<<<<<<< HEAD
-    @staticmethod
-    @setting_utilities.default(SettingKey.SECURE_COOKIE)
-    def _defaultSecureCookie():
-        return config.getServerMode() == PRODUCTION_MODE
-
-=======
->>>>>>> 5de05f52
 
 class SettingValidator(object):
     @staticmethod
