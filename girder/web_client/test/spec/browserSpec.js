--- conflicted
+++ resolved
@@ -1243,13 +1243,9 @@
         }, 'Filter Function should be false when paginated is specified during initialization');
 
         runs(function () {
-<<<<<<< HEAD
-            expect(widget._hierarchyView.itemListView.collection.filterFunc).not.toBeDefined();
-=======
             expect(widget._hierarchyView.itemListView._paginated).toBe(false);
             expect(widget._hierarchyView.itemListView.collection.append).toBe(true);
             expect(widget._hierarchyView.itemListView.collection.filterFunc).toBeDefined();
->>>>>>> 9f6333a4
         }, 'Filter Function should be set on the ItemListWidget');
     });
 });