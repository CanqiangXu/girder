--- conflicted
+++ resolved
@@ -74,15 +74,12 @@
     events: {
         'change #g-page-selection-input': function (event) {
             this.itemListWidget.setPage(Number(event.target.value));
-<<<<<<< HEAD
-=======
         },
         'click a#g-next-paginated': function () {
             this.itemListWidget.setPage(Number(this.$('#g-page-selection-input').val()) + 1);
         },
         'click a#g-previous-paginated': function () {
             this.itemListWidget.setPage(Number(this.$('#g-page-selection-input').val()) - 1);
->>>>>>> 9f6333a4
         }
     },
     initialize: function (settings) {
@@ -285,10 +282,7 @@
                     this.$('.g-hierarchy-breadcrumb-bar').css({ top: 0 });
                     this.$('.g-hierarachy-paginated-bar').css({ bottom: 0 });
                 } else {
-<<<<<<< HEAD
-=======
                     // We remove the bar if the current folder doesn't have more than one page, keep the sticky breadcrumb though
->>>>>>> 9f6333a4
                     this.$('.g-hierarachy-paginated-bar').remove();
                 }
             });
@@ -362,12 +356,6 @@
         if (this.hierarchyPaginated && this.parentModel.resourceName !== 'collection') {
             this.hierarchyPaginated.setElement(this.$('.g-hierarachy-paginated-bar')).render();
         }
-<<<<<<< HEAD
-        if (this.hierarchySearch) {
-            this.hierarchySearch.setElement(this.$('.g-hierarchy-search-container')).render();
-        }
-=======
->>>>>>> 9f6333a4
         if (this.parentModel.resourceName === 'folder' && this._showItems) {
             this._initFolderViewSubwidgets();
             this.itemListView.setElement(this.$('.g-item-list-container')).render();
