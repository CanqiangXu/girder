--- conflicted
+++ resolved
@@ -173,15 +173,10 @@
                     mode: this.currentMode,
                     modeHelp: SearchFieldWidget.getModeHelp(this.currentMode)
                 });
-<<<<<<< HEAD
-            }
-        }).on('click', function () {
-=======
             },
             html: true,
             sanitize: false
-        }).click(function () {
->>>>>>> e50e6146
+        }).on('click', function () {
             $(this).popover('toggle');
         });
 
@@ -197,15 +192,10 @@
                     currentMode: this.currentMode,
                     getModeDescription: SearchFieldWidget.getModeDescription
                 });
-<<<<<<< HEAD
-            }
-        }).on('click', function () {
-=======
             },
             html: true,
             sanitize: false
-        }).click(function () {
->>>>>>> e50e6146
+        }).on('click', function () {
             $(this).popover('toggle');
         });
 
