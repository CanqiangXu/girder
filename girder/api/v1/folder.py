--- conflicted
+++ resolved
@@ -105,23 +105,6 @@
         .param('text', 'Pass to perform a text search.', required=False)
         .param('name', 'Pass to lookup a folder by exact name match. Must '
                'pass parentType and parentId as well when using this.', required=False)
-<<<<<<< HEAD
-        .pagingParams(defaultSort='lowerName')
-        .errorResponse()
-        .errorResponse('Read access was denied on the parent resource.', 403)
-    )
-    def findPosition(self, folder, parentType, parentId, text, name, limit, offset, sort):
-        filters = {}
-        if len(sort) != 1 or sort[0][0] not in folder:
-            raise RestException('Invalid sort mode.')
-        dir = '$lt' if sort[0][1] == SortDir.ASCENDING else '$gt'
-        filters = {'$or': [
-            {sort[0][0]: {dir: folder.get(sort[0][0])}},
-            {sort[0][0]: folder.get(sort[0][0]), '_id': {dir: folder['_id']}}
-        ]}
-        # limit and offset are actually ignored
-        cursor = self._find(parentType, parentId, text, name, limit, offset, sort, filters)
-=======
         .param('sort', 'Field to sort the result set by.', default='lowerName',
                required=False, strip=True)
         .param('sortdir', 'Sort order: 1 for ascending, -1 for descending.',
@@ -146,7 +129,6 @@
         ]}
         # limit and offset don't affect the results.
         cursor = self._find(parentType, parentId, text, name, 1, 0, sort, filters)
->>>>>>> 9f6333a4
         return cursor.count()
 
     @access.public(scope=TokenScope.DATA_READ)
