#!/usr/bin/env python
# -*- coding: utf-8 -*-

###############################################################################
#  Copyright 2013 Kitware Inc.
#
#  Licensed under the Apache License, Version 2.0 ( the "License" );
#  you may not use this file except in compliance with the License.
#  You may obtain a copy of the License at
#
#    http://www.apache.org/licenses/LICENSE-2.0
#
#  Unless required by applicable law or agreed to in writing, software
#  distributed under the License is distributed on an "AS IS" BASIS,
#  WITHOUT WARRANTIES OR CONDITIONS OF ANY KIND, either express or implied.
#  See the License for the specific language governing permissions and
#  limitations under the License.
###############################################################################

import cherrypy
import json

from ..describe import Description, describeRoute
from ..rest import Resource as BaseResource, RestException
from girder.constants import AccessType
from girder.api import access
from girder.models.model_base import AccessControlledModel
from girder.utility import acl_mixin
from girder.utility import ziputil
from girder.utility.progress import ProgressContext

# Plugins can modify this set to allow other types to be searched
allowedSearchTypes = {'collection', 'folder', 'group', 'item', 'user'}


class Resource(BaseResource):
    """
    API Endpoints that deal with operations across multiple resource types.
    """
    def __init__(self):
        super(Resource, self).__init__()
        self.resourceName = 'resource'
        self.route('GET', ('search',), self.search)
        self.route('GET', ('lookup',), self.lookup)
        self.route('GET', (':id',), self.getResource)
        self.route('GET', ('download',), self.download)
        self.route('POST', ('download',), self.download)
        self.route('PUT', ('move',), self.moveResources)
        self.route('POST', ('copy',), self.copyResources)
        self.route('DELETE', (), self.delete)

    @access.public
    @describeRoute(
        Description('Search for resources in the system.')
        .param('q', 'The search query.')
        .param('mode', 'The search mode. Can use either a text search or a '
               'prefix-based search.', enum=('text', 'prefix'), required=False,
               default='text')
        .param('types', 'A JSON list of resource types to search for, e.g. '
               "'user', 'folder', 'item'.")
        .param('level', 'Minimum required access level.', required=False,
               dataType='int', default=AccessType.READ)
        .pagingParams(defaultSort=None, defaultLimit=10)
        .errorResponse('Invalid type list format.')
    )
    def search(self, params):
        self.requireParams(('q', 'types'), params)

        mode = params.get('mode', 'text')
        level = AccessType.validate(params.get('level', AccessType.READ))
        user = self.getCurrentUser()

        limit = int(params.get('limit', 10))
        offset = int(params.get('offset', 0))

        if mode == 'text':
            method = 'textSearch'
        elif mode == 'prefix':
            method = 'prefixSearch'
        else:
            raise RestException(
                'The search mode must be either "text" or "prefix".')

        try:
            types = json.loads(params['types'])
        except ValueError:
            raise RestException('The types parameter must be JSON.')

        results = {}
        for modelName in types:
            if modelName not in allowedSearchTypes:
                continue

            if '.' in modelName:
                name, plugin = modelName.rsplit('.', 1)
                model = self.model(name, plugin)
            else:
                model = self.model(modelName)

            results[modelName] = [
                model.filter(d, user) for d in getattr(model, method)(
                    query=params['q'], user=user, limit=limit, offset=offset,
                    level=level)
            ]

        return results

    def _validateResourceSet(self, params, allowedModels=None):
        """
        Validate a JSON string listing resources.  The resources parameter is a
        JSON encoded dictionary with each key a model name and each value a
        list of ids that must be present in that model.
        :param params: a dictionary of parameters that must include 'resources'
        :param allowedModels: if present, an iterable of models that may be
                              included in the resources.
        :returns: the JSON decoded resource dictionary.
        """
        self.requireParams(('resources', ), params)
        try:
            resources = json.loads(params['resources'])
        except ValueError:
            raise RestException('The resources parameter must be JSON.')
        if not isinstance(resources, dict):
            raise RestException('Invalid resources format.')
        if allowedModels:
            for key in resources:
                if key not in allowedModels:
                    raise RestException('Resource type not supported.')
        count = sum([len(resources[key]) for key in resources])
        if not count:
            raise RestException('No resources specified.')
        return resources

    def _getResourceModel(self, kind, funcName=None):
        """
        Load and return a model with a specific function or throw an exception.
        :param kind: the name of the model to load
        :param funcName: a function name to ensure that each model contains.
        :returns: the loaded model.
        """
        try:
            model = self.model(kind)
        except ImportError:
            model = None
        if not model or (funcName and not hasattr(model, funcName)):
            raise RestException('Invalid resources format.')
        return model

    def _lookUpToken(self, token, parentType, parent):
        """
        Find a particular child resource by name or throw an exception.
        :param token: the name of the child resource to find
        :param parentType: the type of the parent to search
        :param parent: the parent resource
        :returns: the child resource
        """

        seekFolder = (parentType in ('user', 'collection', 'folder'))
        seekItem = (parentType == 'folder')
        seekFile = (parentType == 'item')

        # (model name, mask, search filter)
        searchTable = (
            ('folder', seekFolder, {'name': token,
                                    'parentId': parent['_id'],
                                    'parentCollection': parentType}),
            ('item', seekItem, {'name': token, 'folderId': parent['_id']}),
            ('file', seekFile, {'name': token, 'itemId': parent['_id']}),
        )

        for candidateModel, mask, filterObject in searchTable:
            if not mask:
                continue

            candidateChild = self.model(candidateModel).findOne(filterObject)
            if candidateChild is not None:
                return candidateChild, candidateModel

        # if no folder, item, or file matches, give up
        raise RestException('Child resource not found: %s(%s)->%s' % (
            parentType, parent.get('name', parent.get('_id')), token))

    def _lookUpPath(self, path, user):
        pathArray = [token for token in path.split('/') if token]
        model = pathArray[0]

        parent = None
        if model == 'user':
            username = pathArray[1]
            parent = self.model('user').findOne({'login': username})

            if parent is None:
                raise RestException('User not found: %s' % username)

        elif model == 'collection':
            collectionName = pathArray[1]
            parent = self.model('collection').findOne({'name': collectionName})

            if parent is None:
                raise RestException(
                    'Collection not found: %s' % collectionName)

        else:
            raise RestException('Invalid path format')

        try:
            document = parent
            self.model(model).requireAccess(document, user)
            for token in pathArray[2:]:
                document, model = self._lookUpToken(token, model, document)
                self.model(model).requireAccess(document, user)
        except RestException:
            raise RestException('Path not found: %s' % path)

        result = self.model(model).filter(document, user)
        return result

    @access.public
    @describeRoute(
        Description('Look up a resource in the data hierarchy by path.')
        .param('path',
               'The path of the resource.  The path must be an absolute Unix '
               'path starting with either "/user/[user name]", for a user\'s '
               'resources or "/collection/[collection name]", for resources '
               'under a collection.')
<<<<<<< HEAD
        .errorResponse(('Path is invalid.',
                        'Path refers to a resource that does not exist.'))
        .errorResponse('Read access was denied for the resource.', 403))
=======
        .errorResponse('Path is invalid.')
        .errorResponse('Path refers to a resource that does not exist.')
        .errorResponse('Read access was denied for the resource.', 403)
    )
    def lookup(self, params):
        self.requireParams('path', params)
        return self._lookUpPath(params['path'], self.getCurrentUser())
>>>>>>> fd5dffb8

    @access.cookie(force=True)
    @access.public
    @describeRoute(
        Description('Download a set of items, folders, collections, and users '
                    'as a zip archive.')
        .notes('This route is also exposed via the POST method because the '
               'request parameters can be quite long, and encoding them in the '
               'URL (as is standard when using the GET method) can cause the '
               'URL to become too long, which causes errors.')
        .param('resources', 'A JSON-encoded list of types to download.  Each '
               'type is a list of ids.  For example: {"item": [(item id 1), '
               '(item id 2)], "folder": [(folder id 1)]}.')
        .param('includeMetadata', 'Include any metadata in JSON files in the '
               'archive.', required=False, dataType='boolean', default=False)
        .errorResponse('Unsupport or unknown resource type.')
        .errorResponse('Invalid resources format.')
        .errorResponse('No resources specified.')
        .errorResponse('Resource not found.')
        .errorResponse('Read access was denied for a resource.', 403)
    )
    def download(self, params):
        """
        Returns a generator function that will be used to stream out a zip
        file containing the listed resource's contents, filtered by
        permissions.
        """
        user = self.getCurrentUser()
        resources = self._validateResourceSet(params)
        # Check that all the resources are valid, so we don't download the zip
        # file if it would throw an error.
        for kind in resources:
            model = self._getResourceModel(kind, 'fileList')
            for id in resources[kind]:
                if not model.load(id=id, user=user, level=AccessType.READ):
                    raise RestException('Resource %s %s not found.' %
                                        (kind, id))
        metadata = self.boolParam('includeMetadata', params, default=False)
        cherrypy.response.headers['Content-Type'] = 'application/zip'
        cherrypy.response.headers['Content-Disposition'] = \
            'attachment; filename="Resources.zip"'

        def stream():
            zip = ziputil.ZipGenerator()
            for kind in resources:
                model = self.model(kind)
                for id in resources[kind]:
                    doc = model.load(id=id, user=user, level=AccessType.READ)
                    for (path, file) in model.fileList(
                            doc=doc, user=user, includeMetadata=metadata,
                            subpath=True):
                        for data in zip.addFile(file, path):
                            yield data
            yield zip.footer()
        return stream

    @access.user
    @describeRoute(
        Description('Delete a set of items, folders, or other resources.')
        .param('resources', 'A JSON-encoded list of types to delete.  Each '
               'type is a list of ids.  For example: {"item": [(item id 1), '
<<<<<<< HEAD
               '(item id 2)], "folder": [(folder id 1)]}.')
        .param('includeMetadata', 'Include any metadata in JSON files in the '
               'archive.', required=False, dataType='boolean', default=False)
        .errorResponse(('Unsupported or unknown resource type.',
                        'Invalid resources format.',
                        'No resources specified.',
                        'Resource not found.'))
        .errorResponse('Read access was denied for a resource.', 403))

    @access.user
=======
               '(item id2)], "folder": [(folder id 1)]}.')
        .param('progress', 'Whether to record progress on this task.',
               default=False, required=False, dataType='boolean')
        .errorResponse('Unsupport or unknown resource type.')
        .errorResponse('Invalid resources format.')
        .errorResponse('No resources specified.')
        .errorResponse('Resource not found.')
        .errorResponse('Admin access was denied for a resource.', 403)
    )
>>>>>>> fd5dffb8
    def delete(self, params):
        """
        Delete a set of resources.
        """
        user = self.getCurrentUser()
        resources = self._validateResourceSet(params)
        total = sum([len(resources[key]) for key in resources])
        progress = self.boolParam('progress', params, default=False)
        with ProgressContext(progress, user=user,
                             title='Deleting resources',
                             message='Calculating size...') as ctx:
            ctx.update(total=total)
            current = 0
            for kind in resources:
                model = self._getResourceModel(kind, 'remove')
                for id in resources[kind]:
                    if (isinstance(model, (acl_mixin.AccessControlMixin,
                                           AccessControlledModel))):
                        doc = model.load(id=id, user=user,
                                         level=AccessType.ADMIN)
                    else:
                        doc = model.load(id=id)
                    if not doc:
                        raise RestException('Resource %s %s not found.' %
                                            (kind, id))
                    # Don't do a subtree count if we weren't asked for progress
                    if progress:
                        subtotal = model.subtreeCount(doc)
                        if subtotal != 1:
                            total += model.subtreeCount(doc)-1
                            ctx.update(total=total)
                    model.remove(doc, progress=ctx)
                    if progress:
                        current += subtotal
                        if ctx.progress['data']['current'] != current:
                            ctx.update(current=current,
                                       message='Deleted ' + kind)
<<<<<<< HEAD
    delete.description = (
        Description('Delete a set of items, folders, or other resources.')
        .param('resources', 'A JSON-encoded list of types to delete.  Each '
               'type is a list of ids.  For example: {"item": [(item id 1), '
               '(item id2)], "folder": [(folder id 1)]}.')
        .param('progress', 'Whether to record progress on this task.',
               default=False, required=False, dataType='boolean')
        .errorResponse(('Unsupported or unknown resource type.',
                        'Invalid resources format.',
                        'No resources specified.',
                        'Resource not found.'))
        .errorResponse('Admin access was denied for a resource.', 403))
=======
>>>>>>> fd5dffb8

    @access.admin
    @describeRoute(
        Description('Get any resource by ID.')
        .param('id', 'The ID of the resource.', paramType='path')
        .param('type', 'The type of the resource (item, file, etc.).')
        .errorResponse('ID was invalid.')
        .errorResponse('Read access was denied for the resource.', 403)
    )
    def getResource(self, id, params):
        model = self._getResourceModel(params['type'])
        if (isinstance(model, (acl_mixin.AccessControlMixin,
                               AccessControlledModel))):
            user = self.getCurrentUser()
            return model.load(id=id, user=user, level=AccessType.READ)
        return model.load(id=id)

    def _prepareMoveOrCopy(self, params):
        user = self.getCurrentUser()
        resources = self._validateResourceSet(params, ('folder', 'item'))
        parentType = params['parentType'].lower()
        if parentType not in ('user', 'collection', 'folder'):
            raise RestException('Invalid parentType.')
        if ('item' in resources and len(resources['item']) > 0 and
                parentType != 'folder'):
            raise RestException('Invalid parentType.')
        parent = self.model(parentType).load(
            params['parentId'], level=AccessType.WRITE, user=user, exc=True)
        progress = self.boolParam('progress', params, default=False)
        return user, resources, parent, parentType, progress

    @access.user
    @describeRoute(
        Description('Move a set of items and folders.')
        .param('resources', 'A JSON-encoded list of types to move.  Each type '
               'is a list of ids.  Only folders and items may be specified.  '
               'For example: {"item": [(item id 1), (item id2)], "folder": '
               '[(folder id 1)]}.')
        .param('parentType', 'Parent type for the new parent of these '
               'resources.')
        .param('parentId', 'Parent ID for the new parent of these resources.')
        .param('progress', 'Whether to record progress on this task. Default '
               'is false.', required=False, dataType='boolean')
        .errorResponse('Unsupport or unknown resource type.')
        .errorResponse('Invalid resources format.')
        .errorResponse('Resource type not supported.')
        .errorResponse('No resources specified.')
        .errorResponse('Resource not found.')
        .errorResponse('ID was invalid.')
    )
    def moveResources(self, params):
        """
        Move the specified resources to a new parent folder, user, or
        collection.  Only folder and item resources can be moved with this
        function.
        """
        user, resources, parent, parentType, progress = \
            self._prepareMoveOrCopy(params)
        total = sum([len(resources[key]) for key in resources])
        with ProgressContext(progress, user=user, title='Moving resources',
                             message='Calculating requirements...',
                             total=total) as ctx:
            for kind in resources:
                model = self._getResourceModel(kind, 'move')
                for id in resources[kind]:
                    doc = model.load(id=id, user=user, level=AccessType.WRITE)
                    if not doc:
                        raise RestException('Resource %s %s not found.' %
                                            (kind, id))
                    ctx.update(message='Moving %s %s' % (
                        kind, doc.get('name', '')))
                    if kind == 'item':
                        if parent['_id'] != doc['folderId']:
                            model.move(doc, parent)
                    elif kind == 'folder':
                        if ((parentType, parent['_id']) !=
                                (doc['parentCollection'], doc['parentId'])):
                            model.move(doc, parent, parentType)
                    ctx.update(increment=1)

    @access.user
    @describeRoute(
        Description('Copy a set of items and folders.')
        .param('resources', 'A JSON-encoded list of types to copy. Each type '
               'is a list of ids. Only folders and items may be specified.  '
               'For example: {"item": [(item id 1), (item id2)], "folder": '
               '[(folder id 1)]}.')
        .param('parentType', 'Parent type for the new parent of these '
               'resources.')
        .param('parentId', 'Parent ID for the new parent of these resources.')
        .param('progress', 'Whether to record progress on this task. Default '
               'is false.', required=False, dataType='boolean')
<<<<<<< HEAD
        .errorResponse(('Unsupported or unknown resource type.',
                        'Invalid resources format.',
                        'Resource type not supported.',
                        'No resources specified.',
                        'Resource not found.',
                        'ID was invalid.')))

    @access.user
=======
        .errorResponse('Unsupport or unknown resource type.')
        .errorResponse('Invalid resources format.')
        .errorResponse('Resource type not supported.')
        .errorResponse('No resources specified.')
        .errorResponse('Resource not found.')
        .errorResponse('ID was invalid.')
    )
>>>>>>> fd5dffb8
    def copyResources(self, params):
        """
        Copy the specified resources to a new parent folder, user, or
        collection.  Only folder and item resources can be copied with this
        function.
        """
        user, resources, parent, parentType, progress = \
            self._prepareMoveOrCopy(params)
        total = len(resources.get('item', []))
        if 'folder' in resources:
            model = self._getResourceModel('folder')
            for id in resources['folder']:
                folder = model.load(id=id, user=user,
                                    level=AccessType.READ)
                if folder:
                    total += model.subtreeCount(folder)
        with ProgressContext(progress, user=user, title='Copying resources',
                             message='Calculating requirements...',
                             total=total) as ctx:
            for kind in resources:
                model = self._getResourceModel(kind)
                for id in resources[kind]:
                    doc = model.load(id=id, user=user, level=AccessType.READ)
                    if not doc:
                        raise RestException('Resource not found. No %s with '
                                            'id %s' % (kind, id))
                    ctx.update(message='Copying %s %s' % (
                        kind, doc.get('name', '')))
                    if kind == 'item':
                        model.copyItem(doc, folder=parent, creator=user)
                        ctx.update(increment=1)
                    elif kind == 'folder':
                        model.copyFolder(
                            doc, parent=parent, parentType=parentType,
<<<<<<< HEAD
                            creator=user, progress=ctx)
    copyResources.description = (
        Description('Copy a set of items and folders.')
        .param('resources', 'A JSON-encoded list of types to copy. Each type '
               'is a list of ids. Only folders and items may be specified.  '
               'For example: {"item": [(item id 1), (item id2)], "folder": '
               '[(folder id 1)]}.')
        .param('parentType', 'Parent type for the new parent of these '
               'resources.')
        .param('parentId', 'Parent ID for the new parent of these resources.')
        .param('progress', 'Whether to record progress on this task. Default '
               'is false.', required=False, dataType='boolean')
        .errorResponse(('Unsupported or unknown resource type.',
                        'Invalid resources format.',
                        'Resource type not supported.',
                        'No resources specified.',
                        'Resource not found.',
                        'ID was invalid.')))
=======
                            creator=user, progress=ctx)
>>>>>>> fd5dffb8
<|MERGE_RESOLUTION|>--- conflicted
+++ resolved
@@ -223,19 +223,13 @@
                'path starting with either "/user/[user name]", for a user\'s '
                'resources or "/collection/[collection name]", for resources '
                'under a collection.')
-<<<<<<< HEAD
         .errorResponse(('Path is invalid.',
                         'Path refers to a resource that does not exist.'))
-        .errorResponse('Read access was denied for the resource.', 403))
-=======
-        .errorResponse('Path is invalid.')
-        .errorResponse('Path refers to a resource that does not exist.')
         .errorResponse('Read access was denied for the resource.', 403)
     )
     def lookup(self, params):
         self.requireParams('path', params)
         return self._lookUpPath(params['path'], self.getCurrentUser())
->>>>>>> fd5dffb8
 
     @access.cookie(force=True)
     @access.public
@@ -297,18 +291,6 @@
         Description('Delete a set of items, folders, or other resources.')
         .param('resources', 'A JSON-encoded list of types to delete.  Each '
                'type is a list of ids.  For example: {"item": [(item id 1), '
-<<<<<<< HEAD
-               '(item id 2)], "folder": [(folder id 1)]}.')
-        .param('includeMetadata', 'Include any metadata in JSON files in the '
-               'archive.', required=False, dataType='boolean', default=False)
-        .errorResponse(('Unsupported or unknown resource type.',
-                        'Invalid resources format.',
-                        'No resources specified.',
-                        'Resource not found.'))
-        .errorResponse('Read access was denied for a resource.', 403))
-
-    @access.user
-=======
                '(item id2)], "folder": [(folder id 1)]}.')
         .param('progress', 'Whether to record progress on this task.',
                default=False, required=False, dataType='boolean')
@@ -318,7 +300,6 @@
         .errorResponse('Resource not found.')
         .errorResponse('Admin access was denied for a resource.', 403)
     )
->>>>>>> fd5dffb8
     def delete(self, params):
         """
         Delete a set of resources.
@@ -356,21 +337,6 @@
                         if ctx.progress['data']['current'] != current:
                             ctx.update(current=current,
                                        message='Deleted ' + kind)
-<<<<<<< HEAD
-    delete.description = (
-        Description('Delete a set of items, folders, or other resources.')
-        .param('resources', 'A JSON-encoded list of types to delete.  Each '
-               'type is a list of ids.  For example: {"item": [(item id 1), '
-               '(item id2)], "folder": [(folder id 1)]}.')
-        .param('progress', 'Whether to record progress on this task.',
-               default=False, required=False, dataType='boolean')
-        .errorResponse(('Unsupported or unknown resource type.',
-                        'Invalid resources format.',
-                        'No resources specified.',
-                        'Resource not found.'))
-        .errorResponse('Admin access was denied for a resource.', 403))
-=======
->>>>>>> fd5dffb8
 
     @access.admin
     @describeRoute(
@@ -463,16 +429,6 @@
         .param('parentId', 'Parent ID for the new parent of these resources.')
         .param('progress', 'Whether to record progress on this task. Default '
                'is false.', required=False, dataType='boolean')
-<<<<<<< HEAD
-        .errorResponse(('Unsupported or unknown resource type.',
-                        'Invalid resources format.',
-                        'Resource type not supported.',
-                        'No resources specified.',
-                        'Resource not found.',
-                        'ID was invalid.')))
-
-    @access.user
-=======
         .errorResponse('Unsupport or unknown resource type.')
         .errorResponse('Invalid resources format.')
         .errorResponse('Resource type not supported.')
@@ -480,7 +436,6 @@
         .errorResponse('Resource not found.')
         .errorResponse('ID was invalid.')
     )
->>>>>>> fd5dffb8
     def copyResources(self, params):
         """
         Copy the specified resources to a new parent folder, user, or
@@ -515,25 +470,4 @@
                     elif kind == 'folder':
                         model.copyFolder(
                             doc, parent=parent, parentType=parentType,
-<<<<<<< HEAD
-                            creator=user, progress=ctx)
-    copyResources.description = (
-        Description('Copy a set of items and folders.')
-        .param('resources', 'A JSON-encoded list of types to copy. Each type '
-               'is a list of ids. Only folders and items may be specified.  '
-               'For example: {"item": [(item id 1), (item id2)], "folder": '
-               '[(folder id 1)]}.')
-        .param('parentType', 'Parent type for the new parent of these '
-               'resources.')
-        .param('parentId', 'Parent ID for the new parent of these resources.')
-        .param('progress', 'Whether to record progress on this task. Default '
-               'is false.', required=False, dataType='boolean')
-        .errorResponse(('Unsupported or unknown resource type.',
-                        'Invalid resources format.',
-                        'Resource type not supported.',
-                        'No resources specified.',
-                        'Resource not found.',
-                        'ID was invalid.')))
-=======
-                            creator=user, progress=ctx)
->>>>>>> fd5dffb8
+                            creator=user, progress=ctx)